--- conflicted
+++ resolved
@@ -1,6 +1,6 @@
 # Demo Portfolio Documentation: AI + Modern Web Engineering Patterns
 
-This documentation suite supports a demo portfolio project designed to showcase current, high‑impact technologies and patterns in AI and modern web app engineering. The goal is to demonstrate architecture, quality gates, and observability end‑to‑end—not to ship a product.
+This documentation suite supports a demo portfolio project designed to showcase current, high‑impact technologies and patterns in AI and modern web app engineering. The goal is to demonstrate architecture, quality gates, and observability end‑to‑end — not to ship a product.
 
 - Demonstrates multi‑agent orchestration, goal‑seeking loops, and RAG
 - Mobile‑first client using React Native + Expo with real‑time UX
@@ -11,41 +11,24 @@
 
 ## Table of Contents
 
-<<<<<<< HEAD
 - [Demo Portfolio Documentation: AI + Modern Web Engineering Patterns](#demo-portfolio-documentation-ai--modern-web-engineering-patterns)
   - [Table of Contents](#table-of-contents)
   - [Overview](#overview)
     - [Key Features](#key-features)
   - [What This Demo Shows](#what-this-demo-shows)
-  - [Quick Start (Demo Focus)](#quick-start-demo-focus)
-  - [Demo Modes](#demo-modes)
-  - [Documentation Structure](#documentation-structure)
-  - [Technology Stack](#technology-stack)
-    - [Frontend (Mobile‑First with React Native)](#frontend-mobilefirst-with-react-native)
-    - [Backend (Node.js)](#backend-nodejs)
-    - [Observability \& Ops](#observability--ops)
-    - [Quality \& CI](#quality--ci)
-  - [Getting Help](#getting-help)
-=======
-1. [Overview](#overview)
-2. [🆕 New Features](#-new-features)
-3. [Quick Start](#quick-start)
-4. [Documentation Structure](#documentation-structure)
-5. [Getting Help](#getting-help)
->>>>>>> ba450255
 
 ## Overview
 
 This demo portfolio implements a real‑time AI chat system with a multi‑agent architecture, optional LLM calls (OpenAI), curated RAG content for offline/demo use, and enterprise‑style observability.
 
 It is optimized to:
+
 - Communicate patterns clearly (routing, validation, RAG, observability)
 - Be easy to run and present (Expo app + local backend)
 - Provide realistic signals and dashboards for traceability
 
 ### Key Features
 
-<<<<<<< HEAD
 - 💬 Real‑time chat with multi‑agent orchestration
 - 🎯 Goal‑seeking behavior with proactive steps
 - 📚 RAG‑backed content for offline/demo scenarios
@@ -53,341 +36,10 @@
 - 🔄 WebSocket streaming and event‑driven flows
 - 📈 Metrics, logs, and distributed tracing (Prometheus, Grafana, Jaeger)
 - ⚙️ TypeScript end‑to‑end with tests and CI checks
-=======
-- 💬 Real-time chat interface with AI
-- 🎭 **10 Specialized AI Agents** including entertainment and customer service
-- 🎪 **RAG-Powered Entertainment** with curated jokes, trivia, and GIFs
-- 📞 **Professional Hold Agent** for customer service experiences
-- 🗂️ Multiple conversation management
-- 🎨 Material-UI design with dark/light theme
-- 📱 Responsive design for mobile and desktop
-- 💾 Persistent conversation storage
-- 🔄 Real-time updates with Socket.io
-- 📝 Markdown rendering for AI responses
-- ⚡ Full TypeScript support
-- 🔐 JWT-based authentication
-- 🚀 Modern React 19 with Vite
-
-## 🆕 New Features
-
-### Latest Major Enhancements
-
-- **[📚 New Features Overview](./new-features-overview.md)** - Comprehensive guide to all new features
-- **[🎪 RAG System](./rag-system.md)** - Retrieval-Augmented Generation for consistent entertainment
-- **[📞 Hold Agent System](./hold-agent-system.md)** - Professional customer hold experience management
-- **[🎭 Entertainment Agents](./entertainment-agents.md)** - Joke Master, Trivia Master, and GIF Master
-
-### 10-Agent System
-
-The application now features 10 specialized AI agents:
-
-1. **Technical Assistant** - Programming and development support
-2. **General Assistant** - Casual conversation and general help
-3. **🎭 Adaptive Joke Master** - RAG-powered humor with learning
-4. **🧠 Trivia Master** - RAG-powered educational facts
-5. **🎬 GIF Master** - RAG-powered visual entertainment
-6. **👤 Account Support Specialist** - User account assistance
-7. **💳 Billing Support Specialist** - Payment and billing help
-8. **🌐 Website Issues Specialist** - Technical web support
-9. **🎧 Customer Service Operator** - General routing and support
-10. **📞 Hold Agent** - Professional hold experience management
-
-### RAG Content Database
-
-- **30 Curated Items**: 10 jokes, 10 trivia facts, 10 GIFs
-- **Quality Rated**: All content rated 4-5 stars
-- **Smart Search**: Contextual matching and relevance scoring
-- **Professional Standards**: Family-friendly, workplace-appropriate
-
-## Quick Start
->>>>>>> ba450255
 
 ## What This Demo Shows
 
 - AI patterns: agent routing/classification, goal‑seeking loops, RAG curation, safety
 - Systems patterns: evented messaging, streaming, backpressure awareness
 - Reliability patterns: metrics, logs, traces; dashboards for live walkthroughs
-- Delivery patterns: test pyramid, linting/formatting, CI quality gates
-- DX patterns: clear module boundaries, docs, and demo scenarios
-
-## Quick Start (Demo Focus)
-
-Prerequisites
-- Node.js 18+
-- npm or yarn
-- Expo CLI: `npm i -g @expo/cli`
-- Optional: OpenAI API key (demo works offline via RAG + stubs)
-- Optional: Docker (monitoring stack)
-
-Setup
-```bash
-# Install dependencies
-cd backend && npm install
-cd ../frontend && npm install
-
-# Configure environment (OpenAI key optional for demo)
-cp backend/.env.example backend/.env
-# Add your OpenAI API key to backend/.env if you want live model calls
-
-<<<<<<< HEAD
-# Run the demo
-# Terminal 1
-cd backend && npm run dev
-
-# Terminal 2
-cd frontend && npm start    # Expo: press i for iOS simulator or scan QR with Expo Go
-```
-
-Monitoring & Docs (optional)
-- API Docs: http://localhost:3000/api/docs
-- Grafana: http://localhost:5001
-- Prometheus: http://localhost:9090
-- Jaeger: http://localhost:16686
-
-Start monitoring stack:
-```bash
-docker-compose up
-=======
-### Demo Mode Experience
-
-Even without an OpenAI API key, the application provides:
-
-- **High-quality entertainment** through RAG system
-- **Professional hold management** with realistic wait times
-- **All 10 agents functional** with curated responses
-- **Complete customer service flow** from hold to resolution
-
-## Documentation Structure
-
-### 🆕 New Features Documentation
-
-| Document                                            | Description                                 |
-| --------------------------------------------------- | ------------------------------------------- |
-| [New Features Overview](./new-features-overview.md) | Comprehensive overview of all new features  |
-| [RAG System](./rag-system.md)                       | Retrieval-Augmented Generation system guide |
-| [Hold Agent System](./hold-agent-system.md)         | Professional hold experience management     |
-| [Entertainment Agents](./entertainment-agents.md)   | Joke, Trivia, and GIF Master documentation  |
-
-### Core Documentation
-
-| Document                              | Description                              |
-| ------------------------------------- | ---------------------------------------- |
-| [System Summary](./system-summary.md) | High-level overview of the entire system |
-| [Architecture](./architecture.md)     | System architecture and design patterns  |
-| [API Reference](./api-reference.md)   | Complete API documentation               |
-| [Development Guide](./development.md) | Setup and development instructions       |
-
-### Component Documentation
-
-| Document                                        | Description                                   |
-| ----------------------------------------------- | --------------------------------------------- |
-| [Frontend Guide](./frontend.md)                 | React components and client-side architecture |
-| [Backend Guide](./backend.md)                   | Server architecture and middleware            |
-| [Agents](./agents.md)                           | AI agent system documentation                 |
-| [Goal-Seeking System](./goal-seeking-system.md) | Proactive AI behavior system                  |
-| [Validation System](./validation-system.md)     | Response validation and quality control       |
-
-### Monitoring & Operations
-
-| Document                                                    | Description                    |
-| ----------------------------------------------------------- | ------------------------------ |
-| [Observability & Monitoring](./observability-monitoring.md) | Comprehensive monitoring setup |
-| [Docker Observability](./docker-observability.md)           | Docker-based monitoring stack  |
-
-## Customer Service Experience
-
-### Professional Hold Flow
-
-```
-1. User connects → Hold Agent (initial greeting, wait time estimate)
-2. Entertainment offered → User selects preferred type (jokes/trivia/GIFs)
-3. Handoff to Entertainment Agent → Engaging content delivery
-4. Automated updates every 10 minutes → Status and progress
-5. Final handoff to appropriate specialist → Issue resolution
-```
-
-### Quality Assurance
-
-- **Content Standards**: All RAG content rated 4-5 stars
-- **Family-Friendly**: Appropriate for all audiences
-- **Professional**: Maintains business standards throughout
-- **Accessible**: Alt text and descriptions for visual content
-- **Factual**: Trivia content verified for accuracy
-
-## Getting Help
-
-- **New Features**: Check the [New Features Overview](./new-features-overview.md)
-- **Issues**: Report bugs and feature requests via GitHub issues
-- **Documentation**: Check the relevant documentation section above
-- **Code Examples**: See the `/examples` directory for usage examples
-- **Architecture**: Review the architecture documentation for design decisions
-
-## Technology Stack
-
-### Frontend
-
-- **React 19** - Modern React with latest features
-- **TypeScript** - Type safety and better developer experience
-- **Material-UI v7** - Comprehensive component library
-- **Vite** - Fast build tool and development server
-- **Socket.io Client** - Real-time communication
-- **React Router** - Client-side routing
-- **Axios** - HTTP client for API calls
-- **React Markdown** - Markdown rendering
-
-### Backend
-
-- **Node.js** - JavaScript runtime
-- **Express 5** - Web framework
-- **TypeScript** - Type safety
-- **Socket.io** - Real-time WebSocket communication
-- **MongoDB/Mongoose** - Database and ODM
-- **OpenAI API** - AI model integration
-- **JWT** - Authentication
-- **bcrypt** - Password hashing
-- **🆕 RAG System** - Curated content database
-- **🆕 Goal-Seeking System** - Proactive AI behavior
-
-### Development Tools
-
-- **ESLint** - Code linting
-- **Prettier** - Code formatting
-- **Nodemon** - Development server auto-reload
-- **TypeScript Compiler** - Type checking and compilation
-
-## Project Structure
-
-```
-ai-chat-app/
-├── docs/                     # Documentation
-│   ├── new-features-overview.md  # 🆕 New features guide
-│   ├── rag-system.md            # 🆕 RAG system docs
-│   ├── hold-agent-system.md     # 🆕 Hold agent docs
-│   ├── entertainment-agents.md  # 🆕 Entertainment docs
-│   └── ...                      # Other documentation
-├── frontend/                 # React frontend
-│   ├── public/
-│   ├── src/
-│   │   ├── components/       # React components
-│   │   ├── services/         # API services
-│   │   ├── theme/            # Material-UI theme
-│   │   └── types.ts          # TypeScript types
-│   ├── package.json
-│   └── vite.config.ts
-├── backend/                  # Node.js backend
-│   ├── src/
-│   │   ├── agents/           # 🆕 10-agent system
-│   │   │   ├── ragService.ts     # 🆕 RAG content database
-│   │   │   ├── classifier.ts     # 🆕 Enhanced classification
-│   │   │   ├── config.ts         # 🆕 10-agent configurations
-│   │   │   └── ...               # Other agent files
-│   │   ├── routes/           # API routes
-│   │   ├── socket/           # WebSocket handlers
-│   │   ├── storage/          # Data storage
-│   │   └── index.ts          # Main server file
-│   ├── package.json
-│   └── tsconfig.json
-├── shared/                   # Shared types and utilities
-│   └── types.ts
-└── README.md
->>>>>>> ba450255
-```
-
-## Demo Modes
-
-<<<<<<< HEAD
-- No‑Key Mode (Recommended for quick demo)
-  - Uses curated RAG content and stubs
-  - Demonstrates routing, validation, metrics, and traces
-- Live LLM Mode (Optional)
-  - Add OpenAI API key to `backend/.env`
-  - Show end‑to‑end live model calls with the same quality gates
-
-Suggested 10‑minute walkthrough:
-1) Chat + Agents: observe routing and goal‑seeking behavior.
-2) Validation: trigger safe/unsafe responses and inspect validation outputs.
-3) Observability: open Grafana and Jaeger while interacting; show latencies and flows.
-4) RAG Demo: run without API key to demonstrate curated/offline behavior.
-=======
-### Entertainment System
-
-- **🎭 Joke Master**: 10 curated jokes, adaptive learning
-- **🧠 Trivia Master**: 10 fascinating facts across multiple topics
-- **🎬 GIF Master**: 10 curated GIFs with accessibility features
-- **Smart Matching**: Contextual content selection
-- **Quality First**: Only 4-5 star rated content
-
-### System Reliability
-
-- **Demo Mode Excellence**: Full functionality without API keys
-- **Fallback Mechanisms**: Always provides quality responses
-- **Error Handling**: Graceful degradation when APIs unavailable
-- **Performance**: Fast content retrieval and processing
->>>>>>> ba450255
-
-## Documentation Structure
-
-- [📋 Architecture Guide](./ARCHITECTURE.md) or [Legacy Architecture](./architecture.md)
-- [📖 Documentation Index](./INDEX.md)
-- [🤖 Agents](./agents.md)
-- [🎯 Goal‑Seeking System](./goal-seeking-system.md)
-- [📚 RAG System](./rag-system.md)
-- [📈 Observability & Monitoring](./observability-monitoring.md)
-- [⚙️ Backend Guide](./backend.md)
-- [📱 Frontend Guide](./frontend.md)
-- [🧪 Testing & CI](./testing-and-ci.md)
-- [🐳 Docker Observability](./docker-observability.md)
-- [⚙️ CI/CD Setup](./ci-cd-setup.md)
-
-Feature overviews:
-- [🆕 New Features Overview](./new-features-overview.md)
-- [🎪 New Entertainment Agents Summary](./new-entertainment-agents-summary.md)
-- [📞 Hold Agent System](./hold-agent-system.md)
-
-## Technology Stack
-
-### Frontend (Mobile‑First with React Native)
-- React Native + Expo
-- TypeScript
-- Expo Router (navigation)
-- Socket.io Client (real‑time)
-- Jest + React Native Testing Library
-
-### Backend (Node.js)
-- Node.js 18+, Express 5
-- TypeScript
-- Socket.io Server (real‑time)
-- Optional LLM integration (OpenAI)
-- In‑memory storage (demo‑friendly), ready for Mongo/Postgres
-- Jest + Supertest
-
-### Observability & Ops
-- OpenTelemetry (tracing)
-- Prometheus (metrics)
-- Grafana (dashboards)
-- Jaeger (distributed tracing)
-- Docker Compose for local monitoring
-
-### Quality & CI
-- ESLint + Prettier
-- Jest unit/integration tests
-- GitHub Actions workflows
-
-## Getting Help
-
-- Review the [Documentation Index](./INDEX.md) for topic‑based navigation
-- Check [Architecture Guide](./ARCHITECTURE.md) for diagrams and design decisions
-- Raise questions or suggestions via GitHub issues
-
-<<<<<<< HEAD
----
-=======
-Try the enhanced customer service demo with:
-
-- **Professional hold experience** with transparent wait times
-- **RAG-powered entertainment** during hold periods
-- **10 specialized agents** for comprehensive support
-- **Quality-assured content** that works offline
->>>>>>> ba450255
-
-Built to demonstrate pragmatic, modern AI + web engineering patterns with clarity and traceability.+- Delivery patterns: test pyramid, lint
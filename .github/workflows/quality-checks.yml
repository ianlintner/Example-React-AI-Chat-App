name: Code Quality Checks

on:
  workflow_dispatch:
  workflow_call:

permissions:
  contents: read
  security-events: write

jobs:
  quality-checks:
    runs-on: ubuntu-latest
    strategy:
      matrix:
        node-version: [18.x, 20.x]

    steps:
      - name: Checkout code
        uses: actions/checkout@v4

      - name: Setup Node.js ${{ matrix.node-version }}
        uses: actions/setup-node@v4
        with:
          node-version: ${{ matrix.node-version }}
          cache: 'npm'

      - name: Install root dependencies
        run: npm ci

      - name: Install all dependencies
        run: npm run install:all

      - name: Check formatting
        run: npm run format:check

      - name: Lint code
        run: npm run lint

      - name: Type check
        run: npm run type-check

      - name: Run tests with coverage
        run: npm run coverage

      - name: Upload coverage reports to Codecov
        uses: codecov/codecov-action@v4
        with:
          file: ./backend/coverage/lcov.info
          flags: backend
          name: backend-coverage

      - name: Upload frontend coverage to Codecov
        uses: codecov/codecov-action@v4
        if: hashFiles('frontend/coverage/lcov.info') != ''
        with:
          file: ./frontend/coverage/lcov.info
          flags: frontend
          name: frontend-coverage

      - name: Build backend
        run: npm run build:backend

      - name: Build frontend
        run: npm run build:frontend

      - name: Archive coverage artifacts
        uses: actions/upload-artifact@v4
        with:
          name: coverage-reports-${{ matrix.node-version }}
          path: |
            backend/coverage/
            frontend/coverage/
          retention-days: 30

  security-scan:
    runs-on: ubuntu-latest
    permissions:
      contents: read
      security-events: write
    steps:
      - name: Checkout code
        uses: actions/checkout@v4

      - name: Run Trivy vulnerability scanner
        uses: aquasecurity/trivy-action@master
        with:
          scan-type: 'fs'
          scan-ref: '.'
          format: 'sarif'
          output: 'trivy-results.sarif'

      - name: Upload Trivy scan results
        uses: github/codeql-action/upload-sarif@v3
<<<<<<< HEAD
        if: github.event_name == 'push' && github.event.repository.fork == false && (!github.event.repository.private || vars.ENABLE_SARIF_UPLOAD == 'true')
=======
        if: github.event_name == 'push' && (!github.event.repository.private || vars.ENABLE_SARIF_UPLOAD == 'true')
>>>>>>> 1a1c45ad
        with:
          sarif_file: 'trivy-results.sarif'

  dependency-check:
    runs-on: ubuntu-latest
    steps:
      - name: Checkout code
        uses: actions/checkout@v4

      - name: Setup Node.js
        uses: actions/setup-node@v4
        with:
          node-version: '20.x'
          cache: 'npm'

      - name: Install dependencies
        run: npm ci

      - name: Audit dependencies
        run: |
          npm audit --audit-level high --production
          cd backend && npm audit --audit-level high --production
          cd ../frontend && npm audit --audit-level high --production<|MERGE_RESOLUTION|>--- conflicted
+++ resolved
@@ -92,11 +92,7 @@
 
       - name: Upload Trivy scan results
         uses: github/codeql-action/upload-sarif@v3
-<<<<<<< HEAD
-        if: github.event_name == 'push' && github.event.repository.fork == false && (!github.event.repository.private || vars.ENABLE_SARIF_UPLOAD == 'true')
-=======
         if: github.event_name == 'push' && (!github.event.repository.private || vars.ENABLE_SARIF_UPLOAD == 'true')
->>>>>>> 1a1c45ad
         with:
           sarif_file: 'trivy-results.sarif'
 
